--- conflicted
+++ resolved
@@ -16,11 +16,6 @@
 import rasterio
 import yaml
 from eugl.contiguity import contiguity
-<<<<<<< HEAD
-from eugl.fmask import fmask_cogtif
-=======
-from eugl.metadata import get_fmask_metadata
->>>>>>> 2bc698f3
 from pkg_resources import resource_stream
 from rasterio.enums import Resampling
 from wagl.acquisition import acquisitions
@@ -737,29 +732,10 @@
         # fmask cogtif conversion
         if "fmask-image" in antecedents:
             rel_path = pjoin(QA, f"{grn_id}_FMASK.TIF")
-<<<<<<< HEAD
             fmask_location = pjoin(out_path, rel_path)
             fmask_cogtif(antecedents["fmask-image"], fmask_location, platform)
             with open(antecedents["fmask-metadata"]) as fl:
                 antecedent_metadata["fmask"] = yaml.load(fl)
-=======
-            fmask_cogtif_out = pjoin(out_path, rel_path)
-
-            # Get cogtif args with overviews
-            acq = container.get_mode_resolution(granule=granule)[0][0]
-            tileysize, tilexsize = acq.tile_size
-            fmask_cogtif_args = get_cogtif_options(
-                acq.data(), blockxsize=tilexsize, blockysize=tileysize
-            )
-
-            # Set the predictor level
-            fmask_cogtif_args["options"]["predictor"] = 2
-            write_tif_from_file(
-                antecedents["fmask"], fmask_cogtif_out, **fmask_cogtif_args
-            )
-
-            antecedent_metadata["fmask"] = get_fmask_metadata()
->>>>>>> 2bc698f3
 
             with rasterio.open(fmask_cogtif_out) as ds:
                 img_paths["fmask"] = get_img_dataset_info(ds, rel_path)
