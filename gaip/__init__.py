--- conflicted
+++ resolved
@@ -1,12 +1,6 @@
 from ancillary import *
 from acquisition import *
 from data import *
-<<<<<<< HEAD
-=======
-from fast_cache import *
-from get_brdf import *
-from land_sea_masking import *
->>>>>>> 0a24305c
 from mtl import *
 from water import *
 from GriddedGeoBox import GriddedGeoBox
@@ -15,7 +9,6 @@
 from brdf import *
 from get_brdf import *
 from calculate_lon_lat_arrays import *
-
 try:
     from calculate_angles import *
     from set_satmod import set_satmod # F2Py
@@ -27,4 +20,5 @@
     from _brdf_terrain_newdiff_all import terrain_correction # F2Py
 except ImportError:
     print 'You need to run `python setup.py build_ext -i` to compile modules'
-    print 'Some functionality in library is disabled'+    print 'Some functionality in library is disabled'
+from land_sea_masking import *