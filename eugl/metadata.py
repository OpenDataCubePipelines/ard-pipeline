--- conflicted
+++ resolved
@@ -14,16 +14,12 @@
 def _get_eugl_metadata():
     dist = distribution("eugl")
     return {
-<<<<<<< HEAD
-        "software_versions": {"eugl": {"version": __version__, "repo_url": REPO_URL}}
-=======
         "software_versions": {
             "eugl": {
                 "version": dist.version,
                 "repo_url": dist.metadata.get("Home-page"),
             }
         }
->>>>>>> ae90374e
     }
 
 
